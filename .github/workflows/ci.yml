name: run-tests
on: [push, pull_request]
jobs:
  build:
    runs-on: ubuntu-latest
    strategy:
      matrix:
<<<<<<< HEAD
        python-version: ['3.6', '3.7', '3.8', '3.9', 'pypy-3.6', 'pypy-3.7']
=======
        python-version: ['3.6', '3.7', '3.8', '3.9', '3.10']
>>>>>>> 5612f824

    steps:
      - uses: actions/checkout@v2
      - name: Set up Python ${{ matrix.python-version }}
        uses: actions/setup-python@v2
        with:
          python-version: ${{ matrix.python-version }}

      - name: Install poetry
        uses: snok/install-poetry@v1
        with:
          virtualenvs-create: true
          virtualenvs-in-project: true

      - name: Load cached venv
        id: cached-poetry-dependencies
        uses: actions/cache@v2
        with:
          path: .venv
          key: venv-${{ runner.os }}-${{ hashFiles('**/poetry.lock') }}

      - name: Install dependencies
        if: steps.cached-poetry-dependencies.outputs.cache-hit != 'true'
        run: poetry install --no-interaction --no-root

      - name: Run Mypy
        run: |
          source $VENV
          mypy jut

      - name: Report tests
        run: |
          # Generate coverage report in xml format
          source $VENV
          pytest -s -v --cov=jut --cov-report=term-missing  tests/
          coverage report
          coverage xml<|MERGE_RESOLUTION|>--- conflicted
+++ resolved
@@ -5,12 +5,7 @@
     runs-on: ubuntu-latest
     strategy:
       matrix:
-<<<<<<< HEAD
-        python-version: ['3.6', '3.7', '3.8', '3.9', 'pypy-3.6', 'pypy-3.7']
-=======
-        python-version: ['3.6', '3.7', '3.8', '3.9', '3.10']
->>>>>>> 5612f824
-
+        python-version: ['3.6', '3.7', '3.8', '3.9', 'pypy-3.6', 'pypy-3.7', '3.10']
     steps:
       - uses: actions/checkout@v2
       - name: Set up Python ${{ matrix.python-version }}
